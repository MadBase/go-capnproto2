# Cap'n Proto bindings for Go

[![GoDoc](https://godoc.org/capnproto.org/go/capnp/v3?status.svg)][godoc]
<<<<<<< HEAD
[![Build Status](https://travis-ci.org/capnproto/go-capnproto2.svg?branch=master)][travis]
=======
![License](https://img.shields.io/badge/license-MIT-brightgreen?style=flat-square)
![tests](https://github.com/capnproto/go-capnproto2/workflows/Go/badge.svg)
>>>>>>> 93541387

[Cap’n Proto](https://capnproto.org/) is an insanely fast data interchange format similar to [Protocol Buffers](https://github.com/protocolbuffers/protobuf), but much faster.

<<<<<<< HEAD
[godoc]: https://godoc.org/capnproto.org/go/capnp/v3
[travis]: https://travis-ci.org/capnproto/go-capnproto2
=======
It also includes a sophisticated RPC system based on [Object Capabilities](https://en.wikipedia.org/wiki/Object-capability_model), ideal for secure, low-latency applications.
>>>>>>> 93541387

This package provides:
- Go code-generation for Cap'n Proto
- Runtime support for the Go language
- Level 1 support for the [Cap'n Proto RPC](https://capnproto.org/rpc.html) protocol

[godoc]: http://pkg.go.dev/capnproto.org/go/capnp/v3
## Installation

```
<<<<<<< HEAD
$ go get -u -t capnproto.org/go/capnp/v3/...
$ go test -v capnproto.org/go/capnp/v3/...
=======
$ go get capnproto.org/go/capnp/v3
>>>>>>> 93541387
```

**NOTE:** You will need to install the [`capnp` tool](https://capnproto.org/capnp-tool.html) in order to compile your Cap'n Proto schemas into Go.  This package has been tested with version `0.8.0` of the `capnp` tool.

<<<<<<< HEAD
```
$ cd $GOPATH/src/capnproto.org/go/capnp/v3
$ git fetch
$ git checkout v2.16.0  # check the releases page for the latest
```

Then read the [Getting Started guide][].
=======
## Documentation
>>>>>>> 93541387

### Getting Started

Read the ["Getting Started" guide](https://github.com/capnproto/go-capnproto2/wiki/Getting-Started) for a high-level introduction to the package API and workflow.

Browse rest of the [Wiki](https://github.com/capnproto/go-capnproto2/wiki) for in depth explanations of concepts, migration guides, and tutorials.

### API Reference

Available on [GoDoc](http://pkg.go.dev/capnproto.org/go/capnp/v3).

## API Compatibility

Until the official Cap'n Proto spec is finalized, this repository should be considered <u>beta software</u>.

In the spirit of the [Go 1 compatibility guarantee][gocompat], we will make every effort to avoid making breaking API changes.

In particular, we reserve the right to make breaking changes for reasons related to:

- Security.
- Changes in the Cap'n Proto specification.
- Bugs.

Note that the `pogs` package is relatively new and may change over time.
However, its functionality has been well-tested, and we expect restrictions to be relaxed.

[gocompat]: https://golang.org/doc/go1compat
## License

MIT - see [LICENSE][] file

[LICENSE]: https://github.com/capnproto/go-capnproto2/blob/master/LICENSE<|MERGE_RESOLUTION|>--- conflicted
+++ resolved
@@ -1,21 +1,12 @@
 # Cap'n Proto bindings for Go
 
 [![GoDoc](https://godoc.org/capnproto.org/go/capnp/v3?status.svg)][godoc]
-<<<<<<< HEAD
-[![Build Status](https://travis-ci.org/capnproto/go-capnproto2.svg?branch=master)][travis]
-=======
 ![License](https://img.shields.io/badge/license-MIT-brightgreen?style=flat-square)
 ![tests](https://github.com/capnproto/go-capnproto2/workflows/Go/badge.svg)
->>>>>>> 93541387
 
 [Cap’n Proto](https://capnproto.org/) is an insanely fast data interchange format similar to [Protocol Buffers](https://github.com/protocolbuffers/protobuf), but much faster.
 
-<<<<<<< HEAD
-[godoc]: https://godoc.org/capnproto.org/go/capnp/v3
-[travis]: https://travis-ci.org/capnproto/go-capnproto2
-=======
 It also includes a sophisticated RPC system based on [Object Capabilities](https://en.wikipedia.org/wiki/Object-capability_model), ideal for secure, low-latency applications.
->>>>>>> 93541387
 
 This package provides:
 - Go code-generation for Cap'n Proto
@@ -26,27 +17,12 @@
 ## Installation
 
 ```
-<<<<<<< HEAD
-$ go get -u -t capnproto.org/go/capnp/v3/...
-$ go test -v capnproto.org/go/capnp/v3/...
-=======
 $ go get capnproto.org/go/capnp/v3
->>>>>>> 93541387
 ```
 
 **NOTE:** You will need to install the [`capnp` tool](https://capnproto.org/capnp-tool.html) in order to compile your Cap'n Proto schemas into Go.  This package has been tested with version `0.8.0` of the `capnp` tool.
 
-<<<<<<< HEAD
-```
-$ cd $GOPATH/src/capnproto.org/go/capnp/v3
-$ git fetch
-$ git checkout v2.16.0  # check the releases page for the latest
-```
-
-Then read the [Getting Started guide][].
-=======
 ## Documentation
->>>>>>> 93541387
 
 ### Getting Started
 
